import random
import uuid
from datetime import timezone

import factory
from factory import fuzzy
from factory.django import DjangoModelFactory

from django.contrib.contenttypes.models import ContentType

from share import models


class CeleryProviderTaskFactory(DjangoModelFactory):
    uuid = str(uuid.uuid4())
    status = 1

    class Meta:
        model = models.CeleryProviderTask


class ShareUserFactory(DjangoModelFactory):
    username = factory.Sequence(lambda x: x)

    class Meta:
        model = models.ShareUser


class NormalizedDataFactory(DjangoModelFactory):
    data = {}
    source = factory.SubFactory(ShareUserFactory)

    class Meta:
        model = models.NormalizedData


class ChangeSetFactory(DjangoModelFactory):
    normalized_data = factory.SubFactory(NormalizedDataFactory)

    class Meta:
        model = models.ChangeSet


class ChangeFactory(DjangoModelFactory):
    type = fuzzy.FuzzyChoice(models.Change.TYPE._db_values)
    change = {}
    node_id = factory.Sequence(lambda x: x)
    change_set = factory.SubFactory(ChangeSetFactory)
    target_type = factory.Iterator(ContentType.objects.all())
    target_version_type = factory.Iterator(ContentType.objects.all())

    @factory.lazy_attribute
    def model_type(self, *args, **kwargs):
        return self.target_type

    class Meta:
        model = models.Change


class ShareObjectFactory(DjangoModelFactory):
    change = factory.SubFactory(ChangeFactory)

    class Meta:
        abstract = True

    @classmethod
    def _after_postgeneration(cls, obj, create, results=None):
        return

    @classmethod
    def _create(cls, obj, **attrs):
        for key, value in tuple(attrs.items()):
            if hasattr(value, 'VersionModel'):
                attrs[key + '_version'] = value.version
        return super()._create(obj, **attrs)

    @factory.post_generation
    def setup_change(self, create, extracted, **kwargs):
        self.refresh_from_db()
        self.change.target = self
        self.change.target_version = self.version
        self.change.save()


class TypedShareObjectFactory(ShareObjectFactory):
    class Meta:
        abstract = True

    @factory.lazy_attribute
    def type(stub):
        model = random.choice(stub._LazyStub__model_class._meta.model._meta.concrete_model.get_type_classes())
        return model._meta.label.lower()


class AgentFactory(TypedShareObjectFactory):
    name = factory.Faker('company')
    given_name = factory.Faker('first_name')
    family_name = factory.Faker('last_name')

    class Meta:
        model = models.AbstractAgent


class AbstractCreativeWorkFactory(TypedShareObjectFactory):
    title = factory.Faker('sentence')
    description = factory.Faker('paragraph')
<<<<<<< HEAD
    date_updated = factory.Faker('date_time', tzinfo=timezone.utc)
=======
    date_updated = factory.Faker('date_time_this_decade')
    date_published = factory.Faker('date_time_this_decade')
>>>>>>> 0e02dbb9

    class Meta:
        model = models.AbstractCreativeWork

    @factory.post_generation
    def contributors(self, create, extracted, **kwargs):
        if not create:
            # Simple build, do nothing.
            return

        if isinstance(extracted, int):
            for _ in range(0, extracted):
                AgentWorkRelationFactory(creative_work=self)


class AgentWorkRelationFactory(TypedShareObjectFactory):
    cited_as = factory.Faker('name')
    agent = factory.SubFactory(AgentFactory)
    creative_work = factory.SubFactory(AbstractCreativeWorkFactory)

    class Meta:
        model = models.AgentWorkRelation


class PreprintFactory(AbstractCreativeWorkFactory):
    type = 'share.preprint'


class ThroughAgentWorkRelationFactory(ShareObjectFactory):
    subject = factory.SubFactory(AgentWorkRelationFactory)
    related = factory.SubFactory(AgentWorkRelationFactory)

    class Meta:
        model = models.ThroughContributor


class TagFactory(ShareObjectFactory):
    name = factory.Faker('word')

    class Meta:
        model = models.Tag


class ThroughTagsFactory(ShareObjectFactory):
    tag = factory.SubFactory(TagFactory)
    creative_work = factory.SubFactory(AbstractCreativeWorkFactory)

    class Meta:
        model = models.ThroughTags


class WorkIdentifierFactory(ShareObjectFactory):
    scheme = 'http'
    host = 'testvalue'
    uri = factory.Faker('url')
    creative_work = factory.SubFactory(AbstractCreativeWorkFactory)

    class Meta:
        model = models.WorkIdentifier


class AgentIdentifierFactory(ShareObjectFactory):
    scheme = 'http'
    host = 'testvalue'
    uri = factory.Faker('url')
    agent = factory.SubFactory(AgentFactory)

    class Meta:
        model = models.AgentIdentifier


class ExtraDataFactory(ShareObjectFactory):
    data = {}

    class Meta:
        model = models.ExtraData<|MERGE_RESOLUTION|>--- conflicted
+++ resolved
@@ -104,12 +104,8 @@
 class AbstractCreativeWorkFactory(TypedShareObjectFactory):
     title = factory.Faker('sentence')
     description = factory.Faker('paragraph')
-<<<<<<< HEAD
-    date_updated = factory.Faker('date_time', tzinfo=timezone.utc)
-=======
-    date_updated = factory.Faker('date_time_this_decade')
-    date_published = factory.Faker('date_time_this_decade')
->>>>>>> 0e02dbb9
+    date_updated = factory.Faker('date_time_this_decade', tzinfo=timezone.utc)
+    date_published = factory.Faker('date_time_this_decade', tzinfo=timezone.utc)
 
     class Meta:
         model = models.AbstractCreativeWork
