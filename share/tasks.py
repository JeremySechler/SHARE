import abc
import logging
import datetime

import pendulum
import celery
import requests

from django.apps import apps
from django.conf import settings
from django.core.urlresolvers import reverse
from django.db import transaction

from share.change import ChangeGraph
from share.models import RawData, NormalizedData, ChangeSet, CeleryProviderTask, ShareUser


logger = logging.getLogger(__name__)


class ProviderTask(celery.Task):
    abstract = True

    def run(self, app_label, started_by, *args, **kwargs):
        self.config = apps.get_app_config(app_label)
        self.started_by = ShareUser.objects.get(id=started_by)

        self.task, _ = CeleryProviderTask.objects.update_or_create(
            uuid=self.request.id,
            defaults={
                'name': self.name,
                'app_label': self.config.label,
                'app_version': self.config.version,
                'args': args,
                'kwargs': kwargs,
                'status': CeleryProviderTask.STATUS.started,
                'provider': self.config.user,
                'started_by': self.started_by,
            },
        )
        self.do_run(*args, **kwargs)

    def on_retry(self, exc, task_id, args, kwargs, einfo):
        CeleryProviderTask.objects.filter(uuid=task_id).update(status=CeleryProviderTask.STATUS.retried)

    def on_failure(self, exc, task_id, args, kwargs, einfo):
        CeleryProviderTask.objects.filter(uuid=task_id).update(status=CeleryProviderTask.STATUS.failed)

    def on_success(self, retval, task_id, args, kwargs):
        CeleryProviderTask.objects.filter(uuid=task_id).update(status=CeleryProviderTask.STATUS.succeeded)

    @abc.abstractmethod
    def do_run(self, *args, **kwargs):
        raise NotImplementedError


class HarvesterTask(ProviderTask):

    def apply_async(self, targs=None, tkwargs=None, **kwargs):
        tkwargs = tkwargs or {}
        tkwargs.setdefault('end', datetime.datetime.utcnow().isoformat())
        tkwargs.setdefault('start', (datetime.datetime.utcnow() + datetime.timedelta(-1)).isoformat())
        return super().apply_async(targs, tkwargs, **kwargs)

    def do_run(self, start: [str, datetime.datetime]=None, end: [str, datetime.datetime]=None, limit: int=None):
        if self.config.disabled:
            raise Exception('Harvester {} is disabled. Either enable it or disable it\'s celery beat entry'.format(self.config))

        if not start and not end:
            start, end = datetime.timedelta(days=-1), datetime.datetime.utcnow()
        if type(end) is str:
            end = pendulum.parse(end)
        if type(start) is str:
            start = pendulum.parse(start)

        harvester = self.config.harvester(self.config)

        try:
            logger.info('Starting harvester run for %s %s - %s', self.config.label, start, end)
            raws = harvester.harvest(start, end, limit=limit)
            logger.info('Collected %d data blobs from %s', len(raws), self.config.label)
        except Exception as e:
            logger.exception('Failed harvester task (%s, %s, %s)', self.config.label, start, end)
            raise self.retry(countdown=10, exc=e)

        for raw in raws:
            # attach task
            raw.tasks.add(self.task)

            task = NormalizerTask().apply_async((self.config.label, self.started_by.id, raw.pk,))
            logger.debug('Started normalizer task %s for %s', task, raw.id)


class NormalizerTask(ProviderTask):

    def do_run(self, raw_id):
        raw = RawData.objects.get(pk=raw_id)
        normalizer = self.config.normalizer(self.config)

        assert raw.source == self.config.user, 'RawData is from {}. Tried parsing it as {}'.format(raw.source, self.config)

        logger.info('Starting normalization for %s by %s', raw, normalizer)

        try:
            graph = normalizer.normalize(raw)

            if not graph['@graph']:
                logger.warning('Graph was empty for %s, skipping...', raw)
                return

            normalized_data_url = settings.SHARE_API_URL[0:-1] + reverse('api:normalizeddata-list')
            resp = requests.post(normalized_data_url, json={
                'created_at': datetime.datetime.utcnow().isoformat(),
                'data': graph,
            }, headers={'Authorization': self.config.authorization()})
        except Exception as e:
            logger.exception('Failed normalizer task (%s, %d)', self.config.label, raw_id)
            raise self.retry(countdown=10, exc=e)

        if (resp.status_code // 100) != 2:
            raise self.retry(countdown=10, exc=Exception('Unable to submit change graph. Received {!r}, {}'.format(resp, resp.content)))

        # attach task
        normalized_id = resp.json()['normalized_id']
        normalized = NormalizedData.objects.get(pk=normalized_id)
        normalized.raw = raw
        normalized.tasks.add(self.task)
        normalized.save()

        logger.info('Successfully submitted change for %s', raw)


class MakeJsonPatches(celery.Task):

    def run(self, normalized_id, started_by_id=None):
        started_by = None
        normalized = NormalizedData.objects.get(pk=normalized_id)
        if started_by_id:
            started_by = ShareUser.objects.get(pk=started_by_id)
        logger.info('%s started make JSON patches for %s at %s', started_by, normalized, datetime.datetime.utcnow().isoformat())

        try:
<<<<<<< HEAD
            with transaction.atomic():
                cs = ChangeSet.objects.from_graph(ChangeGraph.from_jsonld(normalized.normalized_data, extra_namespace=normalized.source.username), normalized.id)
                if cs and (normalized.source.is_robot or normalized.source.is_trusted):
                    # TODO: verify change set is not overwriting user created object
                    cs.accept()
=======
            cs = ChangeSet.objects.from_graph(ChangeGraph.from_jsonld(normalized.data, extra_namespace=normalized.source.username), normalized.id)
            if cs and (normalized.source.is_robot or normalized.source.is_trusted):
                # TODO: verify change set is not overwriting user created object
                cs.accept()
>>>>>>> 6a0cab62
        except Exception as e:
            raise self.retry(countdown=10, exc=e)

        logger.info('Finished make JSON patches for %s by %s at %s', normalized, started_by, datetime.datetime.utcnow().isoformat())


class BotTask(ProviderTask):

    def do_run(self, last_run=None):
        bot = self.config.get_bot(self.started_by, last_run=last_run)
        logger.info('Running bot %s. Started by %s', bot, self.started_by)
        bot.run()


class ApplySingleChangeSet(celery.Task):
    def run(self, changeset_id=None, started_by_id=None):
        started_by = None
        if changeset_id is None:
            logger.error('Got null changeset_id from {}'.format(started_by_id))
            return
        if started_by_id:
            started_by = ShareUser.objects.get(pk=started_by_id)
        logger.info('{} started apply changeset for {} at {}'.format(started_by, changeset_id, datetime.datetime.utcnow().isoformat()))
        try:
            changeset = ChangeSet.objects.get(id=changeset_id, status=ChangeSet.STATUS.pending)
        except ChangeSet.DoesNotExist as ex:
            logger.exception('Changeset {} does not exist'.format(changeset_id))
        else:
            changeset.accept(save=True)


class ApplyChangeSets(celery.Task):

    def run(self, changeset_ids=list(), started_by_id=None):
        started_by = None
        if started_by_id:
            started_by = ShareUser.objects.get(pk=started_by_id)
        logger.info('{} started apply changesets for {} at {}'.format(started_by, changeset_ids, datetime.datetime.utcnow().isoformat()))

        for changeset_id in changeset_ids:
            ApplySingleChangeSet().apply_async(kwargs=dict(changeset_id=changeset_id, started_by_id=started_by_id))<|MERGE_RESOLUTION|>--- conflicted
+++ resolved
@@ -140,18 +140,11 @@
         logger.info('%s started make JSON patches for %s at %s', started_by, normalized, datetime.datetime.utcnow().isoformat())
 
         try:
-<<<<<<< HEAD
             with transaction.atomic():
-                cs = ChangeSet.objects.from_graph(ChangeGraph.from_jsonld(normalized.normalized_data, extra_namespace=normalized.source.username), normalized.id)
+                cs = ChangeSet.objects.from_graph(ChangeGraph.from_jsonld(normalized.data, extra_namespace=normalized.source.username), normalized.id)
                 if cs and (normalized.source.is_robot or normalized.source.is_trusted):
                     # TODO: verify change set is not overwriting user created object
                     cs.accept()
-=======
-            cs = ChangeSet.objects.from_graph(ChangeGraph.from_jsonld(normalized.data, extra_namespace=normalized.source.username), normalized.id)
-            if cs and (normalized.source.is_robot or normalized.source.is_trusted):
-                # TODO: verify change set is not overwriting user created object
-                cs.accept()
->>>>>>> 6a0cab62
         except Exception as e:
             raise self.retry(countdown=10, exc=e)
 
