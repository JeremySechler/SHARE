import requests

from furl import furl

<<<<<<< HEAD
from django import http
from django.conf import settings
=======
from django.conf import settings
from django.http import HttpResponseBadRequest
>>>>>>> 95054576

from rest_framework import views
from rest_framework.parsers import JSONParser
from rest_framework.permissions import AllowAny
from rest_framework.renderers import JSONRenderer
from rest_framework.response import Response

from api import authentication


class ElasticSearchView(views.APIView):
    """
    Elasticsearch endpoint for SHARE Data.

    - [Creative Works](/api/v2/search/creativeworks/_search) - Search individual documents harvested
    - [Agents](/api/v2/search/agents/_search) - Search agents from havested documents
    - [Tags](/api/v2/search/tags/_search) - Tags placed on documents
    - [Sources](/api/v2/search/sources/_search) - Data sources
    """
    authentication_classes = (authentication.NonCSRFSessionAuthentication, )
    parser_classes = (JSONParser,)
    permission_classes = (AllowAny, )
    renderer_classes = (JSONRenderer, )

    def get(self, request, *args, url_bits='', **kwargs):
        return self._handle_request(request, url_bits)

    def post(self, request, *args, url_bits='', **kwargs):
        # Disallow posting to any non-search endpoint
        bits = list(filter(None, url_bits.split('/')))
<<<<<<< HEAD
        if len(bits) > 2 or bits[-1] != '_search':
            return http.HttpResponseBadRequest()
        return self._handle_request(request, url_bits)

    def _handle_request(self, request, url_bits):
        params = request.query_params.copy()
        v = params.pop('v', None)
        index = settings.ELASTICSEARCH_INDEX
        if v:
            v = 'v{}'.format(v[0])
            if v not in settings.ELASTICSEARCH_INDEX_VERSIONS:
                return http.HttpResponseBadRequest('Invalid search index version')
            index = '{}_{}'.format(index, v)
        es_url = furl(settings.ELASTICSEARCH_URL).add(path=index, query_params=params).add(path=url_bits.split('/'))

        if request.method == 'GET':
            resp = requests.get(es_url)
        elif request.method == 'POST':
            resp = requests.post(es_url, json=request.data)
        else:
            raise NotImplementedError()
=======
        if len(bits) > 2 or bits[-1] not in ('_search', '_suggest'):
            return HttpResponseBadRequest()

        es_url = furl(settings.ELASTICSEARCH_URL).add(
            path=settings.ELASTICSEARCH_INDEX,
            query_params=request.query_params,
        ).add(path=bits)
        resp = requests.post(es_url, json=request.data)
>>>>>>> 95054576
        return Response(status=resp.status_code, data=resp.json(), headers={'Content-Type': 'application/vnd.api+json'})<|MERGE_RESOLUTION|>--- conflicted
+++ resolved
@@ -2,13 +2,8 @@
 
 from furl import furl
 
-<<<<<<< HEAD
 from django import http
 from django.conf import settings
-=======
-from django.conf import settings
-from django.http import HttpResponseBadRequest
->>>>>>> 95054576
 
 from rest_framework import views
 from rest_framework.parsers import JSONParser
@@ -39,8 +34,7 @@
     def post(self, request, *args, url_bits='', **kwargs):
         # Disallow posting to any non-search endpoint
         bits = list(filter(None, url_bits.split('/')))
-<<<<<<< HEAD
-        if len(bits) > 2 or bits[-1] != '_search':
+        if len(bits) > 2 or bits[-1] not in ('_search', '_suggest'):
             return http.HttpResponseBadRequest()
         return self._handle_request(request, url_bits)
 
@@ -61,14 +55,4 @@
             resp = requests.post(es_url, json=request.data)
         else:
             raise NotImplementedError()
-=======
-        if len(bits) > 2 or bits[-1] not in ('_search', '_suggest'):
-            return HttpResponseBadRequest()
-
-        es_url = furl(settings.ELASTICSEARCH_URL).add(
-            path=settings.ELASTICSEARCH_INDEX,
-            query_params=request.query_params,
-        ).add(path=bits)
-        resp = requests.post(es_url, json=request.data)
->>>>>>> 95054576
         return Response(status=resp.status_code, data=resp.json(), headers={'Content-Type': 'application/vnd.api+json'})